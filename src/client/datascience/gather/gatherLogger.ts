--- conflicted
+++ resolved
@@ -8,16 +8,11 @@
 import { ICell as IVscCell, IGatherLogger, IGatherProvider } from '../types';
 
 @injectable()
-<<<<<<< HEAD
 export class GatherLogger implements IGatherLogger {
-    constructor(@inject(IGatherProvider) private gather: IGatherProvider, @inject(IConfigurationService) private configService: IConfigurationService) { }
-=======
-export class GatherLogger implements INotebookExecutionLogger {
     constructor(
-        @inject(GatherExecution) private gather: IGatherExecution,
+        @inject(IGatherProvider) private gather: IGatherProvider,
         @inject(IConfigurationService) private configService: IConfigurationService
-    ) {}
->>>>>>> d084c470
+    ) { }
 
     public async preExecute(_vscCell: IVscCell, _silent: boolean): Promise<void> {
         // This function is just implemented here for compliance with the INotebookExecutionLogger interface
