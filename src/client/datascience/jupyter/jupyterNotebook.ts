// Copyright (c) Microsoft Corporation. All rights reserved.
// Licensed under the MIT License.
import { nbformat } from '@jupyterlab/coreutils';
import { Kernel, KernelMessage } from '@jupyterlab/services';
import * as fs from 'fs-extra';
import { Observable } from 'rxjs/Observable';
import { Subscriber } from 'rxjs/Subscriber';
import * as uuid from 'uuid/v4';
import { Disposable, Event, EventEmitter, Uri } from 'vscode';
import { CancellationToken } from 'vscode-jsonrpc';
import { ServerStatus } from '../../../datascience-ui/interactive-common/mainState';
import { IApplicationShell, ILiveShareApi, IWorkspaceService } from '../../common/application/types';
import { Cancellation, CancellationError } from '../../common/cancellation';
import '../../common/extensions';
import { traceError, traceInfo, traceWarning } from '../../common/logger';
import { IConfigurationService, IDisposableRegistry } from '../../common/types';
import { createDeferred, Deferred, waitForPromise } from '../../common/utils/async';
import * as localize from '../../common/utils/localize';
import { noop } from '../../common/utils/misc';
import { StopWatch } from '../../common/utils/stopWatch';
import { PythonInterpreter } from '../../interpreter/contracts';
import { IServiceContainer } from '../../ioc/types';
import { captureTelemetry, sendTelemetryEvent } from '../../telemetry';
import { generateCells } from '../cellFactory';
import { CellMatcher } from '../cellMatcher';
import { concatMultilineStringInput, concatMultilineStringOutput, formatStreamText } from '../common';
import { CodeSnippits, Identifiers, Telemetry } from '../constants';
<<<<<<< HEAD
import { CellState, ICell, IGatherExecution, IGatherLogger, IJupyterKernelSpec, IJupyterSession, INotebook, INotebookCompletion, INotebookExecutionLogger, INotebookServer, INotebookServerLaunchInfo, InterruptResult } from '../types';
=======
import {
    CellState,
    ICell,
    IJupyterKernelSpec,
    IJupyterSession,
    INotebook,
    INotebookCompletion,
    INotebookExecutionLogger,
    INotebookServer,
    INotebookServerLaunchInfo,
    InterruptResult
} from '../types';
>>>>>>> 1d8bf177
import { expandWorkingDir } from './jupyterUtils';
import { LiveKernelModel } from './kernels/types';

// tslint:disable-next-line: no-require-imports
import cloneDeep = require('lodash/cloneDeep');

class CellSubscriber {
    private deferred: Deferred<CellState> = createDeferred<CellState>();
    private cellRef: ICell;
    private subscriber: Subscriber<ICell>;
    private promiseComplete: (self: CellSubscriber) => void;
    private canceledEvent: EventEmitter<void> = new EventEmitter<void>();
    private _startTime: number;

    constructor(cell: ICell, subscriber: Subscriber<ICell>, promiseComplete: (self: CellSubscriber) => void) {
        this.cellRef = cell;
        this.subscriber = subscriber;
        this.promiseComplete = promiseComplete;
        this._startTime = Date.now();
    }

    public get startTime(): number {
        return this._startTime;
    }

    public get onCanceled(): Event<void> {
        return this.canceledEvent.event;
    }

    public isValid(sessionStartTime: number | undefined) {
        return sessionStartTime && this.startTime >= sessionStartTime;
    }

    public next(sessionStartTime: number | undefined) {
        // Tell the subscriber first
        if (this.isValid(sessionStartTime)) {
            this.subscriber.next(this.cellRef);
        }

        // Then see if we're finished or not.
        this.attemptToFinish();
    }

    // tslint:disable-next-line:no-any
    public error(sessionStartTime: number | undefined, err: any) {
        if (this.isValid(sessionStartTime)) {
            this.subscriber.error(err);
        }
    }

    public complete(sessionStartTime: number | undefined) {
        if (this.isValid(sessionStartTime)) {
            this.subscriber.next(this.cellRef);
        }
        this.subscriber.complete();

        // Then see if we're finished or not.
        this.attemptToFinish();
    }

    // tslint:disable-next-line:no-any
    public reject(e: any) {
        if (!this.deferred.completed) {
            this.cellRef.state = CellState.error;
            this.subscriber.next(this.cellRef);
            this.subscriber.complete();
            this.deferred.reject(e);
            this.promiseComplete(this);
        }
    }

    public cancel() {
        this.canceledEvent.fire();
        if (!this.deferred.completed) {
            this.cellRef.state = CellState.error;
            this.subscriber.next(this.cellRef);
            this.subscriber.complete();
            this.deferred.resolve();
            this.promiseComplete(this);
        }
    }

    public get promise(): Promise<CellState> {
        return this.deferred.promise;
    }

    public get cell(): ICell {
        return this.cellRef;
    }

    private attemptToFinish() {
        if (!this.deferred.completed && (this.cell.state === CellState.finished || this.cell.state === CellState.error)) {
            this.deferred.resolve(this.cell.state);
            this.promiseComplete(this);
        }
    }
}

// This code is based on the examples here:
// https://www.npmjs.com/package/@jupyterlab/services

export class JupyterNotebookBase implements INotebook {
    private sessionStartTime: number;
    private pendingCellSubscriptions: CellSubscriber[] = [];
    private ranInitialSetup = false;
    private _resource: Uri;
    private _disposed: boolean = false;
    private _workingDirectory: string | undefined;
    private _loggers: INotebookExecutionLogger[] = [];
    private onStatusChangedEvent: EventEmitter<ServerStatus> | undefined;
    private sessionStatusChanged: Disposable | undefined;
    private initializedMatplotlib = false;

    constructor(
        _liveShare: ILiveShareApi, // This is so the liveshare mixin works
        private session: IJupyterSession,
        private configService: IConfigurationService,
        private disposableRegistry: IDisposableRegistry,
        private owner: INotebookServer,
        private launchInfo: INotebookServerLaunchInfo,
        serviceContainer: IServiceContainer,
        resource: Uri,
        private getDisposedError: () => Error,
        private workspace: IWorkspaceService,
        private applicationService: IApplicationShell
    ) {
        this.sessionStartTime = Date.now();

        const statusChangeHandler = (status: ServerStatus) => {
            if (this.onStatusChangedEvent) {
                this.onStatusChangedEvent.fire(status);
            }
        };
        this.sessionStatusChanged = this.session.onSessionStatusChanged(statusChangeHandler);
        this._resource = resource;
        this._loggers = serviceContainer.getAll<INotebookExecutionLogger>(INotebookExecutionLogger);
        // Save our interpreter and don't change it. Later on when kernel changes
        // are possible, recompute it.
    }

    public get server(): INotebookServer {
        return this.owner;
    }

    public dispose(): Promise<void> {
        if (this.onStatusChangedEvent) {
            this.onStatusChangedEvent.dispose();
        }
        if (this.sessionStatusChanged) {
            this.sessionStatusChanged.dispose();
        }

        traceInfo(`Shutting down session ${this.resource.toString()}`);
        if (!this._disposed) {
            this._disposed = true;
            const dispose = this.session ? this.session.dispose() : undefined;
            return dispose ? dispose : Promise.resolve();
        }
        return Promise.resolve();
    }

    public get onSessionStatusChanged(): Event<ServerStatus> {
        if (!this.onStatusChangedEvent) {
            this.onStatusChangedEvent = new EventEmitter<ServerStatus>();
        }
        return this.onStatusChangedEvent.event;
    }

    public get resource(): Uri {
        return this._resource;
    }

    public waitForIdle(timeoutMs: number): Promise<void> {
        return this.session ? this.session.waitForIdle(timeoutMs) : Promise.resolve();
    }

    // Set up our initial plotting and imports
    public async initialize(cancelToken?: CancellationToken): Promise<void> {
        if (this.ranInitialSetup) {
            return;
        }
        this.ranInitialSetup = true;
        this._workingDirectory = undefined;

        try {
            // When we start our notebook initial, change to our workspace or user specified root directory
            await this.updateWorkingDirectory();

            const settings = this.configService.getSettings().datascience;
            if (settings && settings.themeMatplotlibPlots) {
                // We're theming matplotlibs, so we have to setup our default state.
                await this.initializeMatplotlib(cancelToken);
            } else {
                this.initializedMatplotlib = false;
                const configInit = !settings || settings.enablePlotViewer ? CodeSnippits.ConfigSvg : CodeSnippits.ConfigPng;
                traceInfo(`Initialize config for plots for ${this.resource.toString()}`);
                await this.executeSilently(configInit, cancelToken);
            }

            // Run any startup commands that we specified. Support the old form too
            const setting = settings.runStartupCommands || settings.runMagicCommands;
            if (setting) {
                // Cleanup the linefeeds. User may have typed them into the settings UI so they will have an extra \\ on the front.
                const cleanedUp = setting.replace(/\\n/g, '\n');
                const cells = await this.executeSilently(cleanedUp, cancelToken);
                traceInfo(`Run startup code for notebook: ${cleanedUp} - results: ${cells.length}`);
            }

            traceInfo(`Initial setup complete for ${this.resource.toString()}`);
        } catch (e) {
            traceWarning(e);
        }
    }

    public clear(_id: string): void {
        // We don't do anything as we don't cache results in this class.
        noop();
    }

    public execute(code: string, file: string, line: number, id: string, cancelToken?: CancellationToken, silent?: boolean): Promise<ICell[]> {
        // Create a deferred that we'll fire when we're done
        const deferred = createDeferred<ICell[]>();

        // Attempt to evaluate this cell in the jupyter notebook.
        const observable = this.executeObservable(code, file, line, id, silent);
        let output: ICell[];

        observable.subscribe(
            (cells: ICell[]) => {
                output = cells;
            },
            error => {
                deferred.reject(error);
            },
            () => {
                deferred.resolve(output);
            }
        );

        if (cancelToken) {
            this.disposableRegistry.push(cancelToken.onCancellationRequested(() => deferred.reject(new CancellationError())));
        }

        // Wait for the execution to finish
        return deferred.promise;
    }

    public setLaunchingFile(file: string): Promise<void> {
        // Update our working directory if we don't have one set already
        return this.updateWorkingDirectory(file);
    }

    public executeObservable(code: string, file: string, line: number, id: string, silent: boolean = false): Observable<ICell[]> {
        // Create an observable and wrap the result so we can time it.
        const stopWatch = new StopWatch();
        const result = this.executeObservableImpl(code, file, line, id, silent);
        return new Observable<ICell[]>(subscriber => {
            result.subscribe(
                cells => {
                    subscriber.next(cells);
                },
                error => {
                    subscriber.error(error);
                },
                () => {
                    subscriber.complete();
                    sendTelemetryEvent(Telemetry.ExecuteCell, stopWatch.elapsedTime);
                }
            );
        });
    }

    public async getSysInfo(): Promise<ICell> {
        // tslint:disable-next-line:no-multiline-string
        const versionCells = await this.executeSilently(`import sys\r\nsys.version`);
        // tslint:disable-next-line:no-multiline-string
        const pathCells = await this.executeSilently(`import sys\r\nsys.executable`);
        // tslint:disable-next-line:no-multiline-string
        const notebookVersionCells = await this.executeSilently(`import notebook\r\nnotebook.version_info`);

        // Both should have streamed output
        const version = versionCells.length > 0 ? this.extractStreamOutput(versionCells[0]).trimQuotes() : '';
        const notebookVersion = notebookVersionCells.length > 0 ? this.extractStreamOutput(notebookVersionCells[0]).trimQuotes() : '';
        const pythonPath = versionCells.length > 0 ? this.extractStreamOutput(pathCells[0]).trimQuotes() : '';

        // Combine this data together to make our sys info
        return {
            data: {
                cell_type: 'messages',
                messages: [version, notebookVersion, pythonPath],
                metadata: {},
                source: []
            },
            id: uuid(),
            file: '',
            line: 0,
            state: CellState.finished
        };
    }

    @captureTelemetry(Telemetry.RestartJupyterTime)
    public async restartKernel(timeoutMs: number): Promise<void> {
        if (this.session) {
            // Update our start time so we don't keep sending responses
            this.sessionStartTime = Date.now();

            traceInfo('restartKernel - finishing cells that are outstanding');
            // Complete all pending as an error. We're restarting
            this.finishUncompletedCells();
            traceInfo('restartKernel - restarting kernel');

            // Restart our kernel
            await this.session.restart(timeoutMs);

            // Rerun our initial setup for the notebook
            this.ranInitialSetup = false;
            traceInfo('restartKernel - initialSetup');
            await this.initialize();
            traceInfo('restartKernel - initialSetup completed');

            return;
        }

        throw this.getDisposedError();
    }

    @captureTelemetry(Telemetry.InterruptJupyterTime)
    public async interruptKernel(timeoutMs: number): Promise<InterruptResult> {
        if (this.session) {
            // Keep track of our current time. If our start time gets reset, we
            // restarted the kernel.
            const interruptBeginTime = Date.now();

            // Get just the first pending cell (it should be the oldest). If it doesn't finish
            // by our timeout, then our interrupt didn't work.
            const firstPending = this.pendingCellSubscriptions.length > 0 ? this.pendingCellSubscriptions[0] : undefined;

            // Create a promise that resolves when the first pending cell finishes
            const finished = firstPending ? firstPending.promise : Promise.resolve(CellState.finished);

            // Create a deferred promise that resolves if we have a failure
            const restarted = createDeferred<CellState[]>();

            // Listen to status change events so we can tell if we're restarting
            const restartHandler = () => {
                if (status === ServerStatus.Restarting) {
                    // We restarted the kernel.
                    this.sessionStartTime = Date.now();
                    traceWarning('Kernel restarting during interrupt');

                    // Indicate we have to redo initial setup. We can't wait for starting though
                    // because sometimes it doesn't happen
                    this.ranInitialSetup = false;

                    // Indicate we restarted the race below
                    restarted.resolve([]);

                    // Fail all of the active (might be new ones) pending cell executes. We restarted.
                    this.finishUncompletedCells();
                }
            };
            const restartHandlerToken = this.session.onSessionStatusChanged(restartHandler);

            // Start our interrupt. If it fails, indicate a restart
            this.session
                .interrupt(timeoutMs)
                .then(() => restarted.resolve([]))
                .catch(exc => {
                    traceWarning(`Error during interrupt: ${exc}`);
                    restarted.resolve([]);
                });

            try {
                // Wait for all of the pending cells to finish or the timeout to fire
                const result = await waitForPromise(Promise.race([finished, restarted.promise]), timeoutMs);

                // See if we restarted or not
                if (restarted.completed) {
                    return InterruptResult.Restarted;
                }

                if (result === null) {
                    // We timed out. You might think we should stop our pending list, but that's not
                    // up to us. The cells are still executing. The user has to request a restart or try again
                    return InterruptResult.TimedOut;
                }

                // Cancel all other pending cells as we interrupted.
                this.finishUncompletedCells();

                // Indicate the interrupt worked.
                return InterruptResult.Success;
            } catch (exc) {
                // Something failed. See if we restarted or not.
                if (this.sessionStartTime && interruptBeginTime < this.sessionStartTime) {
                    return InterruptResult.Restarted;
                }

                // Otherwise a real error occurred.
                throw exc;
            } finally {
                restartHandlerToken.dispose();
            }
        }

        throw this.getDisposedError();
    }

    public async setMatplotLibStyle(useDark: boolean): Promise<void> {
        // Make sure matplotlib is initialized
        if (!this.initializedMatplotlib) {
            await this.initializeMatplotlib();
        }

        const settings = this.configService.getSettings().datascience;
        if (settings.themeMatplotlibPlots && !settings.ignoreVscodeTheme) {
            // Reset the matplotlib style based on if dark or not.
            await this.executeSilently(useDark ? 'matplotlib.style.use(\'dark_background\')' : `matplotlib.rcParams.update(${Identifiers.MatplotLibDefaultParams})`);
        }
    }

    public async getCompletion(cellCode: string, offsetInCode: number, cancelToken?: CancellationToken): Promise<INotebookCompletion> {
        if (this.session) {
            const result = await Cancellation.race(
                () =>
                    this.session!.requestComplete({
                        code: cellCode,
                        cursor_pos: offsetInCode
                    }),
                cancelToken
            );
            if (result && result.content) {
                if ('matches' in result.content) {
                    return {
                        matches: result.content.matches,
                        cursor: {
                            start: result.content.cursor_start,
                            end: result.content.cursor_end
                        },
                        metadata: result.content.metadata
                    };
                } else {
                    return {
                        matches: [],
                        cursor: { start: 0, end: 0 },
                        metadata: []
                    };
                }
            }
        }

        // Default is just say session was disposed
        throw new Error(localize.DataScience.sessionDisposed());
    }

    public getMatchingInterpreter(): PythonInterpreter | undefined {
        return this.launchInfo.interpreter;
    }

    public setInterpreter(interpreter: PythonInterpreter) {
        this.launchInfo.interpreter = interpreter;
    }

    public getKernelSpec(): IJupyterKernelSpec | LiveKernelModel | undefined {
        return this.launchInfo.kernelSpec;
    }

    public async setKernelSpec(spec: IJupyterKernelSpec | LiveKernelModel): Promise<void> {
        // Change our own kernel spec
        this.launchInfo.kernelSpec = spec;

        // We need to start a new session with the new kernel spec
        if (this.session) {
            // Turn off setup
            this.ranInitialSetup = false;

            // Change the kernel on the session
            await this.session.changeKernel(spec);

            // Rerun our initial setup
            await this.initialize();
        }
    }

    public getGatherService(): IGatherExecution | undefined {
        const gatherLogger: INotebookExecutionLogger | undefined = this._loggers.find((logger: INotebookExecutionLogger) => { return (<IGatherLogger>logger).service !== undefined; });
        return gatherLogger ? (<IGatherLogger>gatherLogger).service() : undefined;
    }

    private async initializeMatplotlib(cancelToken?: CancellationToken): Promise<void> {
        const settings = this.configService.getSettings().datascience;
        if (settings && settings.themeMatplotlibPlots) {
            const matplobInit = !settings || settings.enablePlotViewer ? CodeSnippits.MatplotLibInitSvg : CodeSnippits.MatplotLibInitPng;

            traceInfo(`Initialize matplotlib for ${this.resource.toString()}`);
            // Force matplotlib to inline and save the default style. We'll use this later if we
            // get a request to update style
            await this.executeSilently(matplobInit, cancelToken);

            // Use this flag to detemine if we need to rerun this or not.
            this.initializedMatplotlib = true;
        }
    }

    private finishUncompletedCells() {
        const copyPending = [...this.pendingCellSubscriptions];
        copyPending.forEach(c => c.cancel());
        this.pendingCellSubscriptions = [];
    }

    @captureTelemetry(Telemetry.HiddenCellTime)
    private executeSilently(code: string, cancelToken?: CancellationToken): Promise<ICell[]> {
        // Create a deferred that we'll fire when we're done
        const deferred = createDeferred<ICell[]>();

        // Attempt to evaluate this cell in the jupyter notebook
        const observable = this.executeObservableImpl(code, Identifiers.EmptyFileName, 0, uuid(), true);
        let output: ICell[];

        observable.subscribe(
            (cells: ICell[]) => {
                output = cells;
            },
            error => {
                deferred.reject(error);
            },
            () => {
                deferred.resolve(output);
            }
        );

        if (cancelToken) {
            this.disposableRegistry.push(cancelToken.onCancellationRequested(() => deferred.reject(new CancellationError())));
        }

        // Wait for the execution to finish
        return deferred.promise;
    }

    private extractStreamOutput(cell: ICell): string {
        let result = '';
        if (cell.state === CellState.error || cell.state === CellState.finished) {
            const outputs = cell.data.outputs as nbformat.IOutput[];
            if (outputs) {
                outputs.forEach(o => {
                    if (o.output_type === 'stream') {
                        const stream = o as nbformat.IStream;
                        result = result.concat(formatStreamText(concatMultilineStringOutput(stream.text)));
                    } else {
                        const data = o.data;
                        if (data && data.hasOwnProperty('text/plain')) {
                            // tslint:disable-next-line:no-any
                            result = result.concat((data as any)['text/plain']);
                        }
                    }
                });
            }
        }
        return result;
    }

    private executeObservableImpl(code: string, file: string, line: number, id: string, silent?: boolean): Observable<ICell[]> {
        // If we have a session, execute the code now.
        if (this.session) {
            // Generate our cells ahead of time
            const cells = generateCells(this.configService.getSettings().datascience, code, file, line, true, id);

            // Might have more than one (markdown might be split)
            if (cells.length > 1) {
                // We need to combine results
                return this.combineObservables(this.executeMarkdownObservable(cells[0]), this.executeCodeObservable(cells[1], silent));
            } else if (cells.length > 0) {
                // Either markdown or or code
                return this.combineObservables(cells[0].data.cell_type === 'code' ? this.executeCodeObservable(cells[0], silent) : this.executeMarkdownObservable(cells[0]));
            }
        }

        traceError('No session during execute observable');

        // Can't run because no session
        return new Observable<ICell[]>(subscriber => {
            subscriber.error(this.getDisposedError());
            subscriber.complete();
        });
    }

    private generateRequest = (code: string, silent?: boolean): Kernel.IShellFuture<KernelMessage.IExecuteRequestMsg, KernelMessage.IExecuteReplyMsg> | undefined => {
        //traceInfo(`Executing code in jupyter : ${code}`);
        try {
            const cellMatcher = new CellMatcher(this.configService.getSettings().datascience);
            return this.session
                ? this.session.requestExecute(
                      {
                          // Remove the cell marker if we have one.
                          code: cellMatcher.stripFirstMarker(code),
                          stop_on_error: false,
                          allow_stdin: true, // Allow when silent too in case runStartupCommands asks for a password
                          store_history: !silent // Silent actually means don't output anything. Store_history is what affects execution_count
                      },
                      true
                  )
                : undefined;
        } catch (exc) {
            // Any errors generating a request should just be logged. User can't do anything about it.
            traceError(exc);
        }

        return undefined;
    }

    private combineObservables = (...args: Observable<ICell>[]): Observable<ICell[]> => {
        return new Observable<ICell[]>(subscriber => {
            // When all complete, we have our results
            const results: Record<string, ICell> = {};

            args.forEach(o => {
                o.subscribe(
                    c => {
                        results[c.id] = c;

                        // Convert to an array
                        const array = Object.keys(results).map((k: string) => {
                            return results[k];
                        });

                        // Update our subscriber of our total results if we have that many
                        if (array.length === args.length) {
                            subscriber.next(array);

                            // Complete when everybody is finished
                            if (array.every(a => a.state === CellState.finished || a.state === CellState.error)) {
                                subscriber.complete();
                            }
                        }
                    },
                    e => {
                        subscriber.error(e);
                    }
                );
            });
        });
    }

    private executeMarkdownObservable = (cell: ICell): Observable<ICell> => {
        // Markdown doesn't need any execution
        return new Observable<ICell>(subscriber => {
            subscriber.next(cell);
            subscriber.complete();
        });
    }

    private async updateWorkingDirectory(launchingFile?: string): Promise<void> {
        if (this.launchInfo && this.launchInfo.connectionInfo.localLaunch && !this._workingDirectory) {
            // See what our working dir is supposed to be
            const suggested = this.launchInfo.workingDir;
            if (suggested && (await fs.pathExists(suggested))) {
                // We should use the launch info directory. It trumps the possible dir
                this._workingDirectory = suggested;
                return this.changeDirectoryIfPossible(this._workingDirectory);
            } else if (launchingFile && (await fs.pathExists(launchingFile))) {
                // Combine the working directory with this file if possible.
                this._workingDirectory = expandWorkingDir(this.launchInfo.workingDir, launchingFile, this.workspace);
                if (this._workingDirectory) {
                    return this.changeDirectoryIfPossible(this._workingDirectory);
                }
            }
        }
    }

    private changeDirectoryIfPossible = async (directory: string): Promise<void> => {
        if (this.launchInfo && this.launchInfo.connectionInfo.localLaunch && (await fs.pathExists(directory))) {
            await this.executeSilently(`%cd "${directory}"`);
        }
    }

    private handleIOPub(subscriber: CellSubscriber, silent: boolean | undefined, clearState: Map<string, boolean>, msg: KernelMessage.IIOPubMessage) {
        // tslint:disable-next-line:no-require-imports
        const jupyterLab = require('@jupyterlab/services') as typeof import('@jupyterlab/services');

        // Create a trimming function. Only trim user output. Silent output requires the full thing
        const trimFunc = silent ? (s: string) => s : this.trimOutput.bind(this);

        try {
            if (jupyterLab.KernelMessage.isExecuteResultMsg(msg)) {
                this.handleExecuteResult(msg as KernelMessage.IExecuteResultMsg, clearState, subscriber.cell, trimFunc);
            } else if (jupyterLab.KernelMessage.isExecuteInputMsg(msg)) {
                this.handleExecuteInput(msg as KernelMessage.IExecuteInputMsg, clearState, subscriber.cell);
            } else if (jupyterLab.KernelMessage.isStatusMsg(msg)) {
                this.handleStatusMessage(msg as KernelMessage.IStatusMsg, clearState, subscriber.cell);
            } else if (jupyterLab.KernelMessage.isStreamMsg(msg)) {
                this.handleStreamMesssage(msg as KernelMessage.IStreamMsg, clearState, subscriber.cell, trimFunc);
            } else if (jupyterLab.KernelMessage.isDisplayDataMsg(msg)) {
                this.handleDisplayData(msg as KernelMessage.IDisplayDataMsg, clearState, subscriber.cell);
            } else if (jupyterLab.KernelMessage.isUpdateDisplayDataMsg(msg)) {
                this.handleUpdateDisplayData(msg as KernelMessage.IUpdateDisplayDataMsg, clearState, subscriber.cell);
            } else if (jupyterLab.KernelMessage.isClearOutputMsg(msg)) {
                this.handleClearOutput(msg as KernelMessage.IClearOutputMsg, clearState, subscriber.cell);
            } else if (jupyterLab.KernelMessage.isErrorMsg(msg)) {
                this.handleError(msg as KernelMessage.IErrorMsg, clearState, subscriber.cell);
            } else {
                traceWarning(`Unknown message ${msg.header.msg_type} : hasData=${'data' in msg.content}`);
            }

            // Set execution count, all messages should have it
            if ('execution_count' in msg.content && typeof msg.content.execution_count === 'number') {
                subscriber.cell.data.execution_count = msg.content.execution_count as number;
            }

            // Show our update if any new output.
            subscriber.next(this.sessionStartTime);
        } catch (err) {
            // If not a restart error, then tell the subscriber
            subscriber.error(this.sessionStartTime, err);
        }
    }

    private handleInputRequest(_subscriber: CellSubscriber, msg: KernelMessage.IStdinMessage) {
        // Ask the user for input
        if (msg.content && 'prompt' in msg.content && msg.content.prompt) {
            const hasPassword = msg.content.password !== null && (msg.content.password as boolean);
            this.applicationService.showInputBox({ prompt: msg.content.prompt.toString(), password: hasPassword }).then(v => {
                this.session.sendInputReply(v || '');
            });
        }
    }

    // tslint:disable-next-line: max-func-body-length
    private handleCodeRequest = (subscriber: CellSubscriber, silent?: boolean) => {
        // Generate a new request if we still can
        if (subscriber.isValid(this.sessionStartTime)) {
            // Double check process is still running
            if (this.launchInfo && this.launchInfo.connectionInfo && this.launchInfo.connectionInfo.localProcExitCode) {
                // Not running, just exit
                const exitCode = this.launchInfo.connectionInfo.localProcExitCode;
                traceError(`Jupyter crashed with code ${exitCode}`);
                subscriber.error(this.sessionStartTime, new Error(localize.DataScience.jupyterServerCrashed().format(exitCode.toString())));
                subscriber.complete(this.sessionStartTime);
            } else {
                const request = this.generateRequest(concatMultilineStringInput(subscriber.cell.data.source), silent);

                // Transition to the busy stage
                subscriber.cell.state = CellState.executing;

                // Make sure our connection doesn't go down
                let exitHandlerDisposable: Disposable | undefined;
                if (this.launchInfo && this.launchInfo.connectionInfo) {
                    // If the server crashes, cancel the current observable
                    exitHandlerDisposable = this.launchInfo.connectionInfo.disconnected(c => {
                        const str = c ? c.toString() : '';
                        // Only do an error if we're not disposed. If we're disposed we already shutdown.
                        if (!this._disposed) {
                            subscriber.error(this.sessionStartTime, new Error(localize.DataScience.jupyterServerCrashed().format(str)));
                        }
                        subscriber.complete(this.sessionStartTime);
                    });
                }

                // Keep track of our clear state
                const clearState: Map<string, boolean> = new Map<string, boolean>();

                // Listen to the reponse messages and update state as we go
                if (request) {
                    // Stop handling the request if the subscriber is canceled.
                    subscriber.onCanceled(() => {
                        request.onIOPub = noop;
                    });

                    // Listen to messages.
                    request.onIOPub = this.handleIOPub.bind(this, subscriber, silent, clearState);
                    request.onStdin = this.handleInputRequest.bind(this, subscriber);

                    // When the request finishes we are done
                    request.done
                        .then(() => subscriber.complete(this.sessionStartTime))
                        .catch(e => {
                            // @jupyterlab/services throws a `Canceled` error when the kernel is interrupted.
                            // Such an error must be ignored.
                            if (e && e instanceof Error && e.message === 'Canceled') {
                                subscriber.complete(this.sessionStartTime);
                            } else {
                                subscriber.error(this.sessionStartTime, e);
                            }
                        })
                        .finally(() => {
                            if (exitHandlerDisposable) {
                                exitHandlerDisposable.dispose();
                            }
                        })
                        .ignoreErrors();
                } else {
                    subscriber.error(this.sessionStartTime, this.getDisposedError());
                }
            }
        } else {
            const sessionDate = new Date(this.sessionStartTime!);
            const cellDate = new Date(subscriber.startTime);
            traceInfo(`Session start time is newer than cell : \r\n${sessionDate.toTimeString()}\r\n${cellDate.toTimeString()}`);

            // Otherwise just set to an error
            this.handleInterrupted(subscriber.cell);
            subscriber.cell.state = CellState.error;
            subscriber.complete(this.sessionStartTime);
        }
    }

    private executeCodeObservable(cell: ICell, silent?: boolean): Observable<ICell> {
        return new Observable<ICell>(subscriber => {
            // Tell our listener. NOTE: have to do this asap so that markdown cells don't get
            // run before our cells.
            subscriber.next(cell);
            const isSilent = silent !== undefined ? silent : false;

            // Wrap the subscriber and save it. It is now pending and waiting completion. Have to do this
            // synchronously so it happens before interruptions.
            const cellSubscriber = new CellSubscriber(cell, subscriber, (self: CellSubscriber) => {
                // Subscriber completed, remove from subscriptions.
                this.pendingCellSubscriptions = this.pendingCellSubscriptions.filter(p => p !== self);

                // Indicate success or failure
                this.logPostCode(cell, isSilent).ignoreErrors();
            });
            this.pendingCellSubscriptions.push(cellSubscriber);

            // Log the pre execution.
            this.logPreCode(cell, isSilent)
                .then(() => {
                    // Now send our real request. This should call back on the cellsubscriber when it's done.
                    this.handleCodeRequest(cellSubscriber, silent);
                })
                .ignoreErrors();
        });
    }

    private async logPreCode(cell: ICell, silent: boolean): Promise<void> {
        await Promise.all(this._loggers.map(l => l.preExecute(cell, silent)));
    }

    private async logPostCode(cell: ICell, silent: boolean): Promise<void> {
        await Promise.all(this._loggers.map(l => l.postExecute(cloneDeep(cell), silent)));
    }

    private addToCellData = (
        cell: ICell,
        output: nbformat.IUnrecognizedOutput | nbformat.IExecuteResult | nbformat.IDisplayData | nbformat.IStream | nbformat.IError,
        clearState: Map<string, boolean>
    ) => {
        const data: nbformat.ICodeCell = cell.data as nbformat.ICodeCell;

        // If a clear is pending, replace the output with the new one
        if (clearState.get(output.output_type)) {
            clearState.delete(output.output_type);
            // Clear all with the same type up till we have a different one
            for (let i = data.outputs.length - 1; i >= 0 && data.outputs[i]?.output_type === output.output_type; i -= 1) {
                data.outputs.splice(i, 1);
            }
        }

        // Then append this data onto the end.
        data.outputs = [...data.outputs, output];
        cell.data = data;
    }

    private handleExecuteResult(msg: KernelMessage.IExecuteResultMsg, clearState: Map<string, boolean>, cell: ICell, trimFunc: (str: string) => string) {
        // Check our length on text output
        if (msg.content.data && msg.content.data.hasOwnProperty('text/plain')) {
            msg.content.data['text/plain'] = trimFunc(msg.content.data['text/plain'] as string);
        }

        this.addToCellData(
            cell,
            { output_type: 'execute_result', data: msg.content.data, metadata: msg.content.metadata, execution_count: msg.content.execution_count },
            clearState
        );
    }

    private handleExecuteInput(msg: KernelMessage.IExecuteInputMsg, _clearState: Map<string, boolean>, cell: ICell) {
        cell.data.execution_count = msg.content.execution_count;
    }

    private handleStatusMessage(msg: KernelMessage.IStatusMsg, _clearState: Map<string, boolean>, cell: ICell) {
        // Status change to idle generally means we finished. Not sure how to
        // make sure of this. Maybe only bother if an interrupt
        if (msg.content.execution_state === 'idle' && cell.state !== CellState.error) {
            cell.state = CellState.finished;
        }
    }

    private handleStreamMesssage(msg: KernelMessage.IStreamMsg, clearState: Map<string, boolean>, cell: ICell, trimFunc: (str: string) => string) {
        // Might already have a stream message. If so, just add on to it.
        const data: nbformat.ICodeCell = cell.data as nbformat.ICodeCell;
        const existing = data.outputs.length > 0 && data.outputs[data.outputs.length - 1].output_type === 'stream' ? data.outputs[data.outputs.length - 1] : undefined;
        if (existing) {
            // If clear pending, then don't add.
            if (clearState.get('stream')) {
                clearState.delete('stream');
                existing.text = msg.content.text;
            } else {
                // tslint:disable-next-line:restrict-plus-operands
                existing.text = existing.text + msg.content.text;
                existing.text = trimFunc(formatStreamText(concatMultilineStringOutput(existing.text)));
            }
        } else {
            // Create a new stream entry
            const output: nbformat.IStream = {
                output_type: 'stream',
                name: msg.content.name,
                text: trimFunc(formatStreamText(concatMultilineStringOutput(msg.content.text)))
            };
            this.addToCellData(cell, output, clearState);
        }
    }

    private handleDisplayData(msg: KernelMessage.IDisplayDataMsg, clearState: Map<string, boolean>, cell: ICell) {
        const output: nbformat.IDisplayData = {
            output_type: 'display_data',
            data: msg.content.data,
            metadata: msg.content.metadata
        };
        this.addToCellData(cell, output, clearState);
    }

    private handleUpdateDisplayData(msg: KernelMessage.IUpdateDisplayDataMsg, _clearState: Map<string, boolean>, cell: ICell) {
        // Should already have a display data output in our cell.
        const data: nbformat.ICodeCell = cell.data as nbformat.ICodeCell;
        const output = data.outputs.find(o => o.output_type === 'display_data');
        if (output) {
            output.data = msg.content.data;
            output.metadata = msg.content.metadata;
        }
    }

    private handleClearOutput(msg: KernelMessage.IClearOutputMsg, clearState: Map<string, boolean>, cell: ICell) {
        // If the message says wait, add every message type to our clear state. This will
        // make us wait for this type of output before we clear it.
        if (msg && msg.content.wait) {
            clearState.set('display_data', true);
            clearState.set('error', true);
            clearState.set('execute_result', true);
            clearState.set('stream', true);
        } else {
            // Clear all outputs and start over again.
            const data: nbformat.ICodeCell = cell.data as nbformat.ICodeCell;
            data.outputs = [];
        }
    }

    private handleInterrupted(cell: ICell) {
        this.handleError(
            {
                channel: 'iopub',
                parent_header: {},
                metadata: {},
                header: { username: '', version: '', session: '', msg_id: '', msg_type: 'error', date: '' },
                content: {
                    ename: 'KeyboardInterrupt',
                    evalue: '',
                    // Does this need to be translated? All depends upon if jupyter does or not
                    traceback: ['[1;31m---------------------------------------------------------------------------[0m', '[1;31mKeyboardInterrupt[0m: ']
                }
            },
            new Map<string, boolean>(),
            cell
        );
    }

    private handleError(msg: KernelMessage.IErrorMsg, clearState: Map<string, boolean>, cell: ICell) {
        const output: nbformat.IError = {
            output_type: 'error',
            ename: msg.content.ename,
            evalue: msg.content.evalue,
            traceback: msg.content.traceback
        };
        this.addToCellData(cell, output, clearState);
        cell.state = CellState.error;

        // In the error scenario, we want to stop all other pending cells.
        if (this.configService.getSettings().datascience.stopOnError) {
            this.pendingCellSubscriptions.forEach(c => {
                if (c.cell.id !== cell.id) {
                    c.cancel();
                }
            });
        }
    }

    // We have a set limit for the number of output text characters that we display by default
    // trim down strings to that limit, assuming at this point we have compressed down to a single string
    private trimOutput(outputString: string): string {
        const outputLimit = this.configService.getSettings().datascience.textOutputLimit;

        if (!outputLimit || outputLimit === 0 || outputString.length <= outputLimit) {
            return outputString;
        }

        return outputString.substr(outputString.length - outputLimit);
    }
}<|MERGE_RESOLUTION|>--- conflicted
+++ resolved
@@ -25,12 +25,11 @@
 import { CellMatcher } from '../cellMatcher';
 import { concatMultilineStringInput, concatMultilineStringOutput, formatStreamText } from '../common';
 import { CodeSnippits, Identifiers, Telemetry } from '../constants';
-<<<<<<< HEAD
-import { CellState, ICell, IGatherExecution, IGatherLogger, IJupyterKernelSpec, IJupyterSession, INotebook, INotebookCompletion, INotebookExecutionLogger, INotebookServer, INotebookServerLaunchInfo, InterruptResult } from '../types';
-=======
 import {
     CellState,
     ICell,
+    IGatherExecution,
+    IGatherLogger,
     IJupyterKernelSpec,
     IJupyterSession,
     INotebook,
@@ -40,7 +39,6 @@
     INotebookServerLaunchInfo,
     InterruptResult
 } from '../types';
->>>>>>> 1d8bf177
 import { expandWorkingDir } from './jupyterUtils';
 import { LiveKernelModel } from './kernels/types';
 
@@ -633,15 +631,15 @@
             const cellMatcher = new CellMatcher(this.configService.getSettings().datascience);
             return this.session
                 ? this.session.requestExecute(
-                      {
-                          // Remove the cell marker if we have one.
-                          code: cellMatcher.stripFirstMarker(code),
-                          stop_on_error: false,
-                          allow_stdin: true, // Allow when silent too in case runStartupCommands asks for a password
-                          store_history: !silent // Silent actually means don't output anything. Store_history is what affects execution_count
-                      },
-                      true
-                  )
+                    {
+                        // Remove the cell marker if we have one.
+                        code: cellMatcher.stripFirstMarker(code),
+                        stop_on_error: false,
+                        allow_stdin: true, // Allow when silent too in case runStartupCommands asks for a password
+                        store_history: !silent // Silent actually means don't output anything. Store_history is what affects execution_count
+                    },
+                    true
+                )
                 : undefined;
         } catch (exc) {
             // Any errors generating a request should just be logged. User can't do anything about it.
