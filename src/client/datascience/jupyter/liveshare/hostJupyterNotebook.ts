// Copyright (c) Microsoft Corporation. All rights reserved.
// Licensed under the MIT License.
'use strict';
import { Observable } from 'rxjs/Observable';
import * as vscode from 'vscode';
import { CancellationToken } from 'vscode-jsonrpc';
import * as vsls from 'vsls/vscode';
import { IApplicationShell, ILiveShareApi, IWorkspaceService } from '../../../common/application/types';
import '../../../common/extensions';
import { traceError } from '../../../common/logger';
import { IFileSystem } from '../../../common/platform/types';
import { IConfigurationService, IDisposableRegistry } from '../../../common/types';
import { createDeferred } from '../../../common/utils/async';
import { IServiceContainer } from '../../../ioc/types';
import { Identifiers, LiveShare, LiveShareCommands } from '../../constants';
import { IExecuteInfo } from '../../interactive-common/interactiveWindowTypes';
import {
    ICell,
    IJupyterSession,
    INotebook,
    INotebookServer,
    INotebookServerLaunchInfo,
    InterruptResult
} from '../../types';
import { JupyterNotebookBase } from '../jupyterNotebook';
import { LiveShareParticipantHost } from './liveShareParticipantMixin';
import { ResponseQueue } from './responseQueue';
import { IRoleBasedObject } from './roleBasedFactory';
import { IExecuteObservableResponse, IResponseMapping, IServerResponse, ServerResponseType } from './types';

// tslint:disable-next-line: no-require-imports
import cloneDeep = require('lodash/cloneDeep');

// tslint:disable:no-any

export class HostJupyterNotebook
    extends LiveShareParticipantHost(JupyterNotebookBase, LiveShare.JupyterNotebookSharedService)
    implements IRoleBasedObject, INotebook {
    private catchupResponses: ResponseQueue = new ResponseQueue();
    private localResponses: ResponseQueue = new ResponseQueue();
    private requestLog: Map<string, number> = new Map<string, number>();
    private catchupPendingCount: number = 0;
    private disposed = false;
    constructor(
        liveShare: ILiveShareApi,
        session: IJupyterSession,
        configService: IConfigurationService,
        disposableRegistry: IDisposableRegistry,
        owner: INotebookServer,
        launchInfo: INotebookServerLaunchInfo,
        serviceContainer: IServiceContainer,
        resource: vscode.Uri,
        getDisposedError: () => Error,
        workspace: IWorkspaceService,
        appService: IApplicationShell,
        fs: IFileSystem
    ) {
<<<<<<< HEAD
        super(liveShare, session, configService, disposableRegistry, owner, launchInfo, serviceContainer, resource, getDisposedError, workspace, appService);
=======
        super(liveShare, session, configService, disposableRegistry, owner, launchInfo, loggers, resource, getDisposedError, workspace, appService, fs);
>>>>>>> 0225082d
    }

    public dispose = async (): Promise<void> => {
        if (!this.disposed) {
            this.disposed = true;
            await super.dispose();
            const api = await this.api;
            return this.onDetach(api);
        }
    }

    public async onAttach(api: vsls.LiveShare | null): Promise<void> {
        await super.onAttach(api);

        if (api && !this.disposed) {
            const service = await this.waitForService();

            // Attach event handlers to different requests
            if (service) {
                // Requests return arrays
                service.onRequest(LiveShareCommands.syncRequest, (_args: any[], _cancellation: CancellationToken) => this.onSync());
                service.onRequest(LiveShareCommands.getSysInfo, (_args: any[], cancellation: CancellationToken) => this.onGetSysInfoRequest(cancellation));
                service.onRequest(LiveShareCommands.restart, (args: any[], cancellation: CancellationToken) => this.onRestartRequest(args.length > 0 ? args[0] as number : LiveShare.InterruptDefaultTimeout, cancellation));
                service.onRequest(LiveShareCommands.interrupt, (args: any[], cancellation: CancellationToken) => this.onInterruptRequest(args.length > 0 ? args[0] as number : LiveShare.InterruptDefaultTimeout, cancellation));
                service.onRequest(LiveShareCommands.disposeServer, (_args: any[], _cancellation: CancellationToken) => this.dispose());

                // Notifications are always objects.
                service.onNotify(LiveShareCommands.catchupRequest, (args: object) => this.onCatchupRequest(args));
                service.onNotify(LiveShareCommands.executeObservable, (args: object) => this.onExecuteObservableRequest(args));
            }
        }
    }

    public async waitForServiceName(): Promise<string> {
        // Use our base name plus our id. This means one unique server per notebook
        // Convert to our shared URI to match the guest and remove any '.' as live share won't support them
        const sharedUri = (this.resource.scheme === 'file') ? this.finishedApi!.convertLocalUriToShared(this.resource) : this.resource;
        return Promise.resolve(`${LiveShare.JupyterNotebookSharedService}${sharedUri.toString()}`);
    }

    public async onPeerChange(ev: vsls.PeersChangeEvent): Promise<void> {
        await super.onPeerChange(ev);

        // Keep track of the number of guests that need to do a catchup request
        this.catchupPendingCount +=
            ev.added.filter(e => e.role === vsls.Role.Guest).length -
            ev.removed.filter(e => e.role === vsls.Role.Guest).length;
    }

    public clear(id: string): void {
        this.requestLog.delete(id);
    }

    public executeObservable(code: string, file: string, line: number, id: string, silent?: boolean): Observable<ICell[]> {
        // See if this has already been asked for not
        if (this.requestLog.has(id)) {
            // This must be a local call that occurred after a guest call. Just
            // use the local responses to return the results.
            return this.localResponses.waitForObservable(code, id);
        } else {
            // Otherwise make a new request and save response in the catchup list. THis is a
            // a request that came directly from the host so the host will be listening to the observable returned
            // and we don't need to save the response in the local queue.
            return this.makeObservableRequest(code, file, line, id, silent, [this.catchupResponses]);
        }
    }

    public async restartKernel(timeoutMs: number): Promise<void> {
        try {
            await super.restartKernel(timeoutMs);
        } catch (exc) {
            this.postException(exc, []);
            throw exc;
        }
    }

    public async interruptKernel(timeoutMs: number): Promise<InterruptResult> {
        try {
            return super.interruptKernel(timeoutMs);
        } catch (exc) {
            this.postException(exc, []);
            throw exc;
        }
    }

    private makeRequest(code: string, file: string, line: number, id: string, silent: boolean | undefined, responseQueues: ResponseQueue[]): Promise<ICell[]> {
        // Create a deferred that we'll fire when we're done
        const deferred = createDeferred<ICell[]>();

        // Attempt to evaluate this cell in the jupyter notebook
        const observable = this.makeObservableRequest(code, file, line, id, silent, responseQueues);
        let output: ICell[];

        observable.subscribe(
            (cells: ICell[]) => {
                output = cells;
            },
            (error) => {
                deferred.reject(error);
            },
            () => {
                deferred.resolve(output);
            });

        // Wait for the execution to finish
        return deferred.promise;
    }

    private makeObservableRequest(code: string, file: string, line: number, id: string, silent: boolean | undefined, responseQueues: ResponseQueue[]): Observable<ICell[]> {
        try {
            this.requestLog.set(id, Date.now());
            const inner = super.executeObservable(code, file, line, id, silent);

            // Cleanup old requests
            const now = Date.now();
            for (const [k, val] of this.requestLog) {
                if (now - val > LiveShare.ResponseLifetime) {
                    this.requestLog.delete(k);
                }
            }

            // Wrap the observable returned to send the responses to the guest(s) too.
            return this.postObservableResult(code, inner, id, responseQueues);
        } catch (exc) {
            this.postException(exc, responseQueues);
            throw exc;
        }

    }

    private translateCellForGuest(cell: ICell): ICell {
        const copy = { ...cell };
        if (this.role === vsls.Role.Host && this.finishedApi && copy.file !== Identifiers.EmptyFileName) {
            copy.file = this.finishedApi.convertLocalUriToShared(vscode.Uri.file(copy.file)).fsPath;
        }
        return copy;
    }

    private onSync(): Promise<any> {
        return Promise.resolve(true);
    }

    private onGetSysInfoRequest(_cancellation: CancellationToken): Promise<any> {
        // Get the sys info from our local server
        return super.getSysInfo();
    }

    private onRestartRequest(timeout: number, _cancellation: CancellationToken): Promise<any> {
        // Just call the base
        return super.restartKernel(timeout);
    }
    private onInterruptRequest(timeout: number, _cancellation: CancellationToken): Promise<any> {
        // Just call the base
        return super.interruptKernel(timeout);
    }

    private async onCatchupRequest(args: object): Promise<void> {
        if (args.hasOwnProperty('since')) {
            const service = await this.waitForService();
            if (service) {
                // Send results for all responses that are left.
                this.catchupResponses.send(service, this.translateForGuest.bind(this));

                // Eliminate old responses if possible.
                this.catchupPendingCount -= 1;
                if (this.catchupPendingCount <= 0) {
                    this.catchupResponses.clear();
                }
            }
        }
    }

    private onExecuteObservableRequest(args: object) {
        // See if we started this execute or not already.
        if (args.hasOwnProperty('code')) {
            const obj = args as IExecuteInfo;
            if (!this.requestLog.has(obj.id)) {
                try {
                    // Convert the file name if necessary
                    const uri = vscode.Uri.parse(`vsls:${obj.file}`);
                    const file = this.finishedApi && obj.file !== Identifiers.EmptyFileName ? this.finishedApi.convertSharedUriToLocal(uri).fsPath : obj.file;

                    // We need the results of this execute to end up in both the guest responses and the local responses
                    this.makeRequest(obj.code, file, obj.line, obj.id, false, [this.localResponses, this.catchupResponses]).ignoreErrors();
                } catch (e) {
                    traceError(e);
                }
            }
        }
    }

    private postObservableResult(code: string, observable: Observable<ICell[]>, id: string, responseQueues: ResponseQueue[]): Observable<ICell[]> {
        return new Observable(subscriber => {
            let pos = 0;

            // Listen to all of the events on the observable passed in.
            observable.subscribe(cells => {
                // Forward to the next listener
                subscriber.next(cells);

                // Send across to the guest side
                try {
                    this.postObservableNext(code, pos, cells, id, responseQueues);
                    pos += 1;
                } catch (e) {
                    subscriber.error(e);
                    this.postException(e, responseQueues);
                }
            },
                e => {
                    subscriber.error(e);
                    this.postException(e, responseQueues);
                },
                () => {
                    subscriber.complete();
                    this.postObservableComplete(code, pos, id, responseQueues);
                });
        });
    }

    private translateForGuest = (r: IServerResponse): IServerResponse => {
        // Remap the cell paths
        const er = r as IExecuteObservableResponse;
        if (er && er.cells) {
            return { cells: er.cells.map(this.translateCellForGuest, this), ...er };
        }
        return r;
    }

    private postObservableNext(code: string, pos: number, cells: ICell[], id: string, responseQueues: ResponseQueue[]) {
        this.postResult(
            ServerResponseType.ExecuteObservable,
            { code, pos, type: ServerResponseType.ExecuteObservable, cells, id, time: Date.now() },
            this.translateForGuest,
            responseQueues);
    }

    private postObservableComplete(code: string, pos: number, id: string, responseQueues: ResponseQueue[]) {
        this.postResult(
            ServerResponseType.ExecuteObservable,
            { code, pos, type: ServerResponseType.ExecuteObservable, cells: undefined, id, time: Date.now() },
            this.translateForGuest,
            responseQueues);
    }

    private postException(exc: any, responseQueues: ResponseQueue[]) {
        this.postResult(
            ServerResponseType.Exception,
            { type: ServerResponseType.Exception, time: Date.now(), message: exc.toString() },
            r => r,
            responseQueues);
    }

    private postResult<R extends IResponseMapping, T extends keyof R>(
        _type: T,
        result: R[T],
        guestTranslator: (r: IServerResponse) => IServerResponse,
        responseQueues: ResponseQueue[]): void {
        const typedResult = ((result as any) as IServerResponse);
        if (typedResult) {
            try {
                // Make a deep copy before we send. Don't want local copies being modified
                const deepCopy = cloneDeep(typedResult);
                this.waitForService().then(s => {
                    if (s) {
                        s.notify(LiveShareCommands.serverResponse, guestTranslator(deepCopy));
                    }
                }).ignoreErrors();

                // Need to also save in memory for those guests that are in the middle of starting up
                responseQueues.forEach(r => r.push(deepCopy));
            } catch (exc) {
                traceError(exc);
            }
        }
    }
}<|MERGE_RESOLUTION|>--- conflicted
+++ resolved
@@ -55,11 +55,7 @@
         appService: IApplicationShell,
         fs: IFileSystem
     ) {
-<<<<<<< HEAD
-        super(liveShare, session, configService, disposableRegistry, owner, launchInfo, serviceContainer, resource, getDisposedError, workspace, appService);
-=======
-        super(liveShare, session, configService, disposableRegistry, owner, launchInfo, loggers, resource, getDisposedError, workspace, appService, fs);
->>>>>>> 0225082d
+        super(liveShare, session, configService, disposableRegistry, owner, launchInfo, serviceContainer, resource, getDisposedError, workspace, appService, fs);
     }
 
     public dispose = async (): Promise<void> => {
