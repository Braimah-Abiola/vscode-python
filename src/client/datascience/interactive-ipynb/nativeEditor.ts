--- conflicted
+++ resolved
@@ -56,14 +56,6 @@
     private executedEvent: EventEmitter<INotebookEditor> = new EventEmitter<INotebookEditor>();
     private modifiedEvent: EventEmitter<INotebookEditor> = new EventEmitter<INotebookEditor>();
     private loadedPromise: Deferred<void> = createDeferred<void>();
-<<<<<<< HEAD
-=======
-    private contentsLoadedPromise: Deferred<void> = createDeferred<void>();
-    private _file: Uri = Uri.file('');
-    private _dirty: boolean = false;
-    private isPromptingToSaveToDisc: boolean = false;
-    private visibleCells: ICell[] = [];
->>>>>>> d2725aae
     private startupTimer: StopWatch = new StopWatch();
     private loadedAllCells: boolean = false;
     private _model: INotebookModel | undefined;
@@ -225,8 +217,8 @@
     }
 
     public async getNotebookOptions(): Promise<INotebookServerOptions> {
-<<<<<<< HEAD
         const options = await this.editorProvider.getNotebookOptions();
+        await this.loadedPromise.promise;
         if (this._model) {
             const metadata = (await this._model.getJson()).metadata;
             return {
@@ -236,15 +228,6 @@
         } else {
             return options;
         }
-=======
-        const options = await this.ipynbProvider.getNotebookOptions();
-        await this.contentsLoadedPromise.promise;
-        const metadata = this.notebookJson.metadata;
-        return {
-            ...options,
-            metadata
-        };
->>>>>>> d2725aae
     }
 
     public runAllCells() {
@@ -447,32 +430,6 @@
             // with commands being handled out of order.
             this._model.update(change);
         }
-<<<<<<< HEAD
-=======
-
-        // Then save the contents. We'll stick our cells back into this format when we save
-        if (json) {
-            this.notebookJson = json;
-        }
-        this.contentsLoadedPromise.resolve();
-
-        // Extract cells from the json
-        const cells = contents ? (json.cells as (nbformat.ICodeCell | nbformat.IRawCell | nbformat.IMarkdownCell)[]) : [];
-
-        // Then parse the cells
-        return this.loadCells(
-            cells.map((c, index) => {
-                return {
-                    id: `NotebookImport#${index}`,
-                    file: Identifiers.EmptyFileName,
-                    line: 0,
-                    state: CellState.finished,
-                    data: c
-                };
-            }),
-            forceDirty
-        );
->>>>>>> d2725aae
     }
 
     private async sendInitialCellsToWebView(cells: ICell[]): Promise<void> {
