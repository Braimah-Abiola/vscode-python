// Copyright (c) Microsoft Corporation. All rights reserved.
// Licensed under the MIT License.
'use strict';
import { assert } from 'chai';
import * as TypeMoq from 'typemoq';
import { Position, Range, Uri } from 'vscode';

import { IDebugService } from '../../../client/common/application/types';
import { IFileSystem } from '../../../client/common/platform/types';
import { IConfigurationService, IDataScienceSettings, IPythonSettings } from '../../../client/common/types';
import { CellHashLogger } from '../../../client/datascience/editor-integration/cellhashLogger';
import { CellHashProvider } from '../../../client/datascience/editor-integration/cellhashprovider';
import {
    InteractiveWindowMessages,
    SysInfoReason
} from '../../../client/datascience/interactive-common/interactiveWindowTypes';
import { CellState, ICell, ICellHashListener, IFileHashes } from '../../../client/datascience/types';
import { MockDocumentManager } from '../mockDocumentManager';

class HashListener implements ICellHashListener {
    public lastHashes: IFileHashes[] = [];

    public async hashesUpdated(hashes: IFileHashes[]): Promise<void> {
        this.lastHashes = hashes;
    }
}

// tslint:disable-next-line: max-func-body-length
suite('CellHashProvider Unit Tests', () => {
    let hashProvider: CellHashProvider;
    let hashLogger: CellHashLogger;
    let documentManager: MockDocumentManager;
    let configurationService: TypeMoq.IMock<IConfigurationService>;
    let dataScienceSettings: TypeMoq.IMock<IDataScienceSettings>;
    let pythonSettings: TypeMoq.IMock<IPythonSettings>;
    let debugService: TypeMoq.IMock<IDebugService>;
    let fileSystem: TypeMoq.IMock<IFileSystem>;
    const hashListener: HashListener = new HashListener();
    setup(() => {
        configurationService = TypeMoq.Mock.ofType<IConfigurationService>();
        pythonSettings = TypeMoq.Mock.ofType<IPythonSettings>();
        dataScienceSettings = TypeMoq.Mock.ofType<IDataScienceSettings>();
        debugService = TypeMoq.Mock.ofType<IDebugService>();
        fileSystem = TypeMoq.Mock.ofType<IFileSystem>();
        dataScienceSettings.setup(d => d.enabled).returns(() => true);
        pythonSettings.setup(p => p.datascience).returns(() => dataScienceSettings.object);
        configurationService.setup(c => c.getSettings(TypeMoq.It.isAny())).returns(() => pythonSettings.object);
        debugService.setup(d => d.activeDebugSession).returns(() => undefined);
        fileSystem.setup(d => d.arePathsSame(TypeMoq.It.isAnyString(), TypeMoq.It.isAnyString())).returns(() => true);
        documentManager = new MockDocumentManager();
<<<<<<< HEAD
        hashProvider = new CellHashProvider(documentManager, configurationService.object, debugService.object, fileSystem.object, [hashListener]);
        hashLogger = new CellHashLogger(hashProvider);
=======
        hashProvider = new CellHashProvider(
            documentManager,
            configurationService.object,
            debugService.object,
            fileSystem.object,
            [hashListener]
        );
>>>>>>> d084c470
    });

    function addSingleChange(file: string, range: Range, newText: string) {
        documentManager.changeDocument(file, [{ range, newText }]);
    }

    function sendCode(code: string, line: number, file?: string): Promise<void> {
        const cell: ICell = {
            file: Uri.file(file ? file : 'foo.py').fsPath,
            line,
            data: {
                source: code,
                cell_type: 'code',
                metadata: {},
                outputs: [],
                execution_count: 1
            },
            id: '1',
            state: CellState.init
        };
        return hashLogger.preExecute(cell, false);
    }

    test('Add a cell and edit it', async () => {
        const file = '#%%\r\nprint("foo")\r\n#%%\r\nprint("bar")';
        const code = '#%%\r\nprint("bar")';
        // Create our document
        documentManager.addDocument(file, 'foo.py');

        // Add this code
        await sendCode(code, 2);

        // We should have a single hash
        let hashes = hashProvider.getHashes();
        assert.equal(hashes.length, 1, 'No hashes found');
        assert.equal(hashes[0].hashes.length, 1, 'Not enough hashes found');
        assert.equal(hashes[0].hashes[0].line, 4, 'Wrong start line');
        assert.equal(hashes[0].hashes[0].endLine, 4, 'Wrong end line');
        assert.equal(hashes[0].hashes[0].executionCount, 1, 'Wrong execution count');

        // Edit the first cell, removing it
        addSingleChange('foo.py', new Range(new Position(0, 0), new Position(2, 0)), '');

        // Get our hashes again. The line number should change
        // We should have a single hash
        hashes = hashProvider.getHashes();
        assert.equal(hashes.length, 1, 'No hashes found');
        assert.equal(hashes[0].hashes.length, 1, 'Not enough hashes found');
        assert.equal(hashes[0].hashes[0].line, 2, 'Wrong start line');
        assert.equal(hashes[0].hashes[0].endLine, 2, 'Wrong end line');
        assert.equal(hashes[0].hashes[0].executionCount, 1, 'Wrong execution count');
    });

    test('Add a cell, delete it, and recreate it', async () => {
        const file = '#%%\r\nprint("foo")\r\n#%%\r\nprint("bar")';
        const code = '#%%\r\nprint("bar")';
        // Create our document
        documentManager.addDocument(file, 'foo.py');

        // Add this code
        await sendCode(code, 2);

        // We should have a single hash
        let hashes = hashProvider.getHashes();
        assert.equal(hashes.length, 1, 'No hashes found');
        assert.equal(hashes[0].hashes.length, 1, 'Not enough hashes found');
        assert.equal(hashes[0].hashes[0].line, 4, 'Wrong start line');
        assert.equal(hashes[0].hashes[0].endLine, 4, 'Wrong end line');
        assert.equal(hashes[0].hashes[0].executionCount, 1, 'Wrong execution count');

        // Change the second cell
        addSingleChange('foo.py', new Range(new Position(3, 0), new Position(3, 0)), 'print ("bob")\r\n');

        // Should be no hashes now
        hashes = hashProvider.getHashes();
        assert.equal(hashes.length, 0, 'Hash should be gone');

        // Undo the last change
        addSingleChange('foo.py', new Range(new Position(3, 0), new Position(4, 0)), '');

        // Hash should reappear
        hashes = hashProvider.getHashes();
        assert.equal(hashes.length, 1, 'No hashes found');
        assert.equal(hashes[0].hashes.length, 1, 'Not enough hashes found');
        assert.equal(hashes[0].hashes[0].line, 4, 'Wrong start line');
        assert.equal(hashes[0].hashes[0].endLine, 4, 'Wrong end line');
        assert.equal(hashes[0].hashes[0].executionCount, 1, 'Wrong execution count');
    });

    test('Delete code below', async () => {
        const file = '#%%\r\nprint("foo")\r\n#%%\r\nprint("bar")\r\n#%%\r\nprint("baz")';
        const code = '#%%\r\nprint("bar")';
        // Create our document
        documentManager.addDocument(file, 'foo.py');

        // Add this code
        await sendCode(code, 2);

        // We should have a single hash
        let hashes = hashProvider.getHashes();
        assert.equal(hashes.length, 1, 'No hashes found');
        assert.equal(hashes[0].hashes.length, 1, 'Not enough hashes found');
        assert.equal(hashes[0].hashes[0].line, 4, 'Wrong start line');
        assert.equal(hashes[0].hashes[0].endLine, 4, 'Wrong end line');
        assert.equal(hashes[0].hashes[0].executionCount, 1, 'Wrong execution count');

        // Change the third cell
        addSingleChange('foo.py', new Range(new Position(5, 0), new Position(5, 0)), 'print ("bob")\r\n');

        // Should be the same hashes
        hashes = hashProvider.getHashes();
        assert.equal(hashes.length, 1, 'No hashes found');
        assert.equal(hashes[0].hashes.length, 1, 'Not enough hashes found');
        assert.equal(hashes[0].hashes[0].line, 4, 'Wrong start line');
        assert.equal(hashes[0].hashes[0].endLine, 4, 'Wrong end line');
        assert.equal(hashes[0].hashes[0].executionCount, 1, 'Wrong execution count');

        // Delete the first cell
        addSingleChange('foo.py', new Range(new Position(0, 0), new Position(2, 0)), '');

        // Hash should move
        hashes = hashProvider.getHashes();
        assert.equal(hashes.length, 1, 'No hashes found');
        assert.equal(hashes[0].hashes.length, 1, 'Not enough hashes found');
        assert.equal(hashes[0].hashes[0].line, 2, 'Wrong start line');
        assert.equal(hashes[0].hashes[0].endLine, 2, 'Wrong end line');
        assert.equal(hashes[0].hashes[0].executionCount, 1, 'Wrong execution count');
    });

    test('Modify code after sending twice', async () => {
        const file = '#%%\r\nprint("foo")\r\n#%%\r\nprint("bar")\r\n#%%\r\nprint("baz")';
        const code = '#%%\r\nprint("bar")';
        const thirdCell = '#%%\r\nprint ("bob")\r\nprint("baz")';
        // Create our document
        documentManager.addDocument(file, 'foo.py');

        // Add this code
        await sendCode(code, 2);

        // We should have a single hash
        let hashes = hashProvider.getHashes();
        assert.equal(hashes.length, 1, 'No hashes found');
        assert.equal(hashes[0].hashes.length, 1, 'Not enough hashes found');
        assert.equal(hashes[0].hashes[0].line, 4, 'Wrong start line');
        assert.equal(hashes[0].hashes[0].endLine, 4, 'Wrong end line');
        assert.equal(hashes[0].hashes[0].executionCount, 1, 'Wrong execution count');

        // Change the third cell
        addSingleChange('foo.py', new Range(new Position(5, 0), new Position(5, 0)), 'print ("bob")\r\n');

        // Send the third cell
        await sendCode(thirdCell, 4);

        // Should be two hashes
        hashes = hashProvider.getHashes();
        assert.equal(hashes.length, 1, 'No hashes found');
        assert.equal(hashes[0].hashes.length, 2, 'Not enough hashes found');
        assert.equal(hashes[0].hashes[0].line, 4, 'Wrong start line');
        assert.equal(hashes[0].hashes[0].endLine, 4, 'Wrong end line');
        assert.equal(hashes[0].hashes[0].executionCount, 1, 'Wrong execution count');
        assert.equal(hashes[0].hashes[1].line, 6, 'Wrong start line');
        assert.equal(hashes[0].hashes[1].endLine, 7, 'Wrong end line');
        assert.equal(hashes[0].hashes[1].executionCount, 2, 'Wrong execution count');

        // Delete the first cell
        addSingleChange('foo.py', new Range(new Position(0, 0), new Position(2, 0)), '');

        // Hashes should move
        hashes = hashProvider.getHashes();
        assert.equal(hashes.length, 1, 'No hashes found');
        assert.equal(hashes[0].hashes.length, 2, 'Not enough hashes found');
        assert.equal(hashes[0].hashes[0].line, 2, 'Wrong start line');
        assert.equal(hashes[0].hashes[0].endLine, 2, 'Wrong end line');
        assert.equal(hashes[0].hashes[0].executionCount, 1, 'Wrong execution count');
        assert.equal(hashes[0].hashes[1].line, 4, 'Wrong start line');
        assert.equal(hashes[0].hashes[1].endLine, 5, 'Wrong end line');
        assert.equal(hashes[0].hashes[1].executionCount, 2, 'Wrong execution count');
    });

    test('Run same cell twice', async () => {
        const file = '#%%\r\nprint("foo")\r\n#%%\r\nprint("bar")\r\n#%%\r\nprint("baz")';
        const code = '#%%\r\nprint("bar")';
        const thirdCell = '#%%\r\nprint ("bob")\r\nprint("baz")';

        // Create our document
        documentManager.addDocument(file, 'foo.py');

        // Add this code
        await sendCode(code, 2);

        // Add a second cell
        await sendCode(thirdCell, 4);

        // Add this code a second time
        await sendCode(code, 2);

        // Execution count should go up, but still only have two cells.
        const hashes = hashProvider.getHashes();
        assert.equal(hashes.length, 1, 'No hashes found');
        assert.equal(hashes[0].hashes.length, 2, 'Not enough hashes found');
        assert.equal(hashes[0].hashes[0].line, 4, 'Wrong start line');
        assert.equal(hashes[0].hashes[0].endLine, 4, 'Wrong end line');
        assert.equal(hashes[0].hashes[0].executionCount, 3, 'Wrong execution count');
        assert.equal(hashes[0].hashes[1].line, 6, 'Wrong start line');
        assert.equal(hashes[0].hashes[1].endLine, 6, 'Wrong end line');
        assert.equal(hashes[0].hashes[1].executionCount, 2, 'Wrong execution count');
    });

    test('Two files with same cells', async () => {
        const file1 = '#%%\r\nprint("foo")\r\n#%%\r\nprint("bar")\r\n#%%\r\nprint("baz")';
        const file2 = file1;
        const code = '#%%\r\nprint("bar")';
        const thirdCell = '#%%\r\nprint ("bob")\r\nprint("baz")';

        // Create our documents
        documentManager.addDocument(file1, 'foo.py');
        documentManager.addDocument(file2, 'bar.py');

        // Add this code
        await sendCode(code, 2);
        await sendCode(code, 2, 'bar.py');

        // Add a second cell
        await sendCode(thirdCell, 4);

        // Add this code a second time
        await sendCode(code, 2);

        // Execution count should go up, but still only have two cells.
        const hashes = hashProvider.getHashes();
        assert.equal(hashes.length, 2, 'Wrong number of hashes');
        const fooHash = hashes.find(h => h.file === Uri.file('foo.py').fsPath);
        const barHash = hashes.find(h => h.file === Uri.file('bar.py').fsPath);
        assert.ok(fooHash, 'No hash for foo.py');
        assert.ok(barHash, 'No hash for bar.py');
        assert.equal(fooHash!.hashes.length, 2, 'Not enough hashes found');
        assert.equal(fooHash!.hashes[0].line, 4, 'Wrong start line');
        assert.equal(fooHash!.hashes[0].endLine, 4, 'Wrong end line');
        assert.equal(fooHash!.hashes[0].executionCount, 4, 'Wrong execution count');
        assert.equal(fooHash!.hashes[1].line, 6, 'Wrong start line');
        assert.equal(fooHash!.hashes[1].endLine, 6, 'Wrong end line');
        assert.equal(fooHash!.hashes[1].executionCount, 3, 'Wrong execution count');
        assert.equal(barHash!.hashes.length, 1, 'Not enough hashes found');
        assert.equal(barHash!.hashes[0].line, 4, 'Wrong start line');
        assert.equal(barHash!.hashes[0].endLine, 4, 'Wrong end line');
        assert.equal(barHash!.hashes[0].executionCount, 2, 'Wrong execution count');
    });

    test('Delete cell with dupes in code, put cell back', async () => {
        const file = '#%%\r\nprint("foo")\r\n#%%\r\nprint("foo")\r\n#%%\r\nprint("bar")\r\n#%%\r\nprint("baz")';
        const code = '#%%\r\nprint("foo")';

        // Create our document
        documentManager.addDocument(file, 'foo.py');

        // Add this code
        await sendCode(code, 2);

        // We should have a single hash
        let hashes = hashProvider.getHashes();
        assert.equal(hashes.length, 1, 'No hashes found');
        assert.equal(hashes[0].hashes.length, 1, 'Not enough hashes found');
        assert.equal(hashes[0].hashes[0].line, 4, 'Wrong start line');
        assert.equal(hashes[0].hashes[0].endLine, 4, 'Wrong end line');
        assert.equal(hashes[0].hashes[0].executionCount, 1, 'Wrong execution count');

        // Modify the code
        addSingleChange('foo.py', new Range(new Position(3, 0), new Position(3, 1)), '');

        // Should have zero hashes
        hashes = hashProvider.getHashes();
        assert.equal(hashes.length, 0, 'Too many hashes found');

        // Put back the original cell
        addSingleChange('foo.py', new Range(new Position(3, 0), new Position(3, 0)), 'p');
        hashes = hashProvider.getHashes();
        assert.equal(hashes.length, 1, 'No hashes found');
        assert.equal(hashes[0].hashes.length, 1, 'Not enough hashes found');
        assert.equal(hashes[0].hashes[0].line, 4, 'Wrong start line');
        assert.equal(hashes[0].hashes[0].endLine, 4, 'Wrong end line');
        assert.equal(hashes[0].hashes[0].executionCount, 1, 'Wrong execution count');

        // Modify the code
        addSingleChange('foo.py', new Range(new Position(3, 0), new Position(3, 1)), '');
        hashes = hashProvider.getHashes();
        assert.equal(hashes.length, 0, 'Too many hashes found');

        // Remove the first cell
        addSingleChange('foo.py', new Range(new Position(0, 0), new Position(2, 0)), '');
        hashes = hashProvider.getHashes();
        assert.equal(hashes.length, 0, 'Too many hashes found');

        // Put back the original cell
        addSingleChange('foo.py', new Range(new Position(1, 0), new Position(1, 0)), 'p');
        hashes = hashProvider.getHashes();
        assert.equal(hashes.length, 1, 'No hashes found');
        assert.equal(hashes[0].hashes.length, 1, 'Not enough hashes found');
        assert.equal(hashes[0].hashes[0].line, 2, 'Wrong start line');
        assert.equal(hashes[0].hashes[0].endLine, 2, 'Wrong end line');
        assert.equal(hashes[0].hashes[0].executionCount, 1, 'Wrong execution count');
    });

    test('Add a cell and edit different parts of it', async () => {
        const file = '#%%\r\nprint("foo")\r\n#%%\r\nprint("bar")';
        const code = '#%%\r\nprint("bar")';
        // Create our document
        documentManager.addDocument(file, 'foo.py');

        // Add this code
        await sendCode(code, 2);

        // We should have a single hash
        const hashes = hashProvider.getHashes();
        assert.equal(hashes.length, 1, 'No hashes found');
        assert.equal(hashes[0].hashes.length, 1, 'Not enough hashes found');
        assert.equal(hashes[0].hashes[0].line, 4, 'Wrong start line');
        assert.equal(hashes[0].hashes[0].endLine, 4, 'Wrong end line');
        assert.equal(hashes[0].hashes[0].executionCount, 1, 'Wrong execution count');

        // Edit the cell we added
        addSingleChange('foo.py', new Range(new Position(2, 0), new Position(2, 0)), '#');
        assert.equal(hashProvider.getHashes().length, 0, 'Cell should be destroyed');
        addSingleChange('foo.py', new Range(new Position(2, 0), new Position(2, 1)), '');
        assert.equal(hashProvider.getHashes().length, 1, 'Cell should be back');
        addSingleChange('foo.py', new Range(new Position(2, 0), new Position(2, 1)), '');
        assert.equal(hashProvider.getHashes().length, 0, 'Cell should be destroyed');
        addSingleChange('foo.py', new Range(new Position(2, 0), new Position(2, 0)), '#');
        assert.equal(hashProvider.getHashes().length, 1, 'Cell should be back');
        addSingleChange('foo.py', new Range(new Position(2, 1), new Position(2, 2)), '');
        assert.equal(hashProvider.getHashes().length, 0, 'Cell should be destroyed');
        addSingleChange('foo.py', new Range(new Position(2, 1), new Position(2, 1)), '%');
        assert.equal(hashProvider.getHashes().length, 1, 'Cell should be back');
        addSingleChange('foo.py', new Range(new Position(2, 2), new Position(2, 3)), '');
        assert.equal(hashProvider.getHashes().length, 0, 'Cell should be destroyed');
        addSingleChange('foo.py', new Range(new Position(2, 2), new Position(2, 2)), '%');
        assert.equal(hashProvider.getHashes().length, 1, 'Cell should be back');
        addSingleChange('foo.py', new Range(new Position(2, 3), new Position(2, 4)), '');
        assert.equal(hashProvider.getHashes().length, 0, 'Cell should be destroyed');
        addSingleChange('foo.py', new Range(new Position(2, 3), new Position(2, 3)), '\r');
        assert.equal(hashProvider.getHashes().length, 1, 'Cell should be back');
        addSingleChange('foo.py', new Range(new Position(2, 4), new Position(2, 5)), '');
        assert.equal(hashProvider.getHashes().length, 0, 'Cell should be destroyed');
        addSingleChange('foo.py', new Range(new Position(2, 4), new Position(2, 4)), '\n');
        assert.equal(hashProvider.getHashes().length, 1, 'Cell should be back');
    });

    test('Add a cell and edit it to be exactly the same', async () => {
        const file = '#%%\r\nprint("foo")\r\n#%%\r\nprint("bar")';
        const code = '#%%\r\nprint("bar")';
        // Create our document
        documentManager.addDocument(file, 'foo.py');

        // Add this code
        await sendCode(code, 2);

        // We should have a single hash
        let hashes = hashProvider.getHashes();
        assert.equal(hashes.length, 1, 'No hashes found');
        assert.equal(hashes[0].hashes.length, 1, 'Not enough hashes found');
        assert.equal(hashes[0].hashes[0].line, 4, 'Wrong start line');
        assert.equal(hashes[0].hashes[0].endLine, 4, 'Wrong end line');
        assert.equal(hashes[0].hashes[0].executionCount, 1, 'Wrong execution count');

        // Replace with the same cell
        addSingleChange('foo.py', new Range(new Position(0, 0), new Position(4, 0)), file);
        hashes = hashProvider.getHashes();
        assert.equal(hashes.length, 1, 'No hashes found');
        assert.equal(hashes[0].hashes.length, 1, 'Not enough hashes found');
        assert.equal(hashes[0].hashes[0].line, 4, 'Wrong start line');
        assert.equal(hashes[0].hashes[0].endLine, 4, 'Wrong end line');
        assert.equal(hashes[0].hashes[0].executionCount, 1, 'Wrong execution count');
        assert.equal(hashProvider.getHashes().length, 1, 'Cell should be back');
    });

    test('Add a cell and edit it to not be exactly the same', async () => {
        const file = '#%%\r\nprint("foo")\r\n#%%\r\nprint("bar")';
        const file2 = '#%%\r\nprint("fooze")\r\n#%%\r\nprint("bar")';
        const code = '#%%\r\nprint("bar")';
        // Create our document
        documentManager.addDocument(file, 'foo.py');

        // Add this code
        await sendCode(code, 2);

        // We should have a single hash
        let hashes = hashProvider.getHashes();
        assert.equal(hashes.length, 1, 'No hashes found');
        assert.equal(hashes[0].hashes.length, 1, 'Not enough hashes found');
        assert.equal(hashes[0].hashes[0].line, 4, 'Wrong start line');
        assert.equal(hashes[0].hashes[0].endLine, 4, 'Wrong end line');
        assert.equal(hashes[0].hashes[0].executionCount, 1, 'Wrong execution count');

        // Replace with the new code
        addSingleChange('foo.py', new Range(new Position(0, 0), new Position(4, 0)), file2);
        hashes = hashProvider.getHashes();
        assert.equal(hashes.length, 0, 'Hashes should be gone');

        // Put back old code
        addSingleChange('foo.py', new Range(new Position(0, 0), new Position(4, 0)), file);
        hashes = hashProvider.getHashes();
        assert.equal(hashes.length, 1, 'No hashes found');
        assert.equal(hashes[0].hashes.length, 1, 'Not enough hashes found');
        assert.equal(hashes[0].hashes[0].line, 4, 'Wrong start line');
        assert.equal(hashes[0].hashes[0].endLine, 4, 'Wrong end line');
        assert.equal(hashes[0].hashes[0].executionCount, 1, 'Wrong execution count');
    });

    test('Apply multiple edits at once', async () => {
        const file = '#%%\r\nprint("foo")\r\n#%%\r\nprint("bar")';
        const code = '#%%\r\nprint("bar")';
        // Create our document
        documentManager.addDocument(file, 'foo.py');

        // Add this code
        await sendCode(code, 2);

        // We should have a single hash
        let hashes = hashProvider.getHashes();
        assert.equal(hashes.length, 1, 'No hashes found');
        assert.equal(hashes[0].hashes.length, 1, 'Not enough hashes found');
        assert.equal(hashes[0].hashes[0].line, 4, 'Wrong start line');
        assert.equal(hashes[0].hashes[0].endLine, 4, 'Wrong end line');
        assert.equal(hashes[0].hashes[0].executionCount, 1, 'Wrong execution count');

        // Apply a couple of edits at once
        documentManager.changeDocument('foo.py', [
            {
                range: new Range(new Position(0, 0), new Position(0, 0)),
                newText: '#%%\r\nprint("new cell")\r\n'
            },
            {
                range: new Range(new Position(0, 0), new Position(0, 0)),
                newText: '#%%\r\nprint("new cell")\r\n'
            }
        ]);
        hashes = hashProvider.getHashes();
        assert.equal(hashes.length, 1, 'No hashes found');
        assert.equal(hashes[0].hashes.length, 1, 'Not enough hashes found');
        assert.equal(hashes[0].hashes[0].line, 8, 'Wrong start line');
        assert.equal(hashes[0].hashes[0].endLine, 8, 'Wrong end line');
        assert.equal(hashes[0].hashes[0].executionCount, 1, 'Wrong execution count');

        documentManager.changeDocument('foo.py', [
            {
                range: new Range(new Position(0, 0), new Position(0, 0)),
                newText: '#%%\r\nprint("new cell")\r\n'
            },
            {
                range: new Range(new Position(0, 0), new Position(2, 0)),
                newText: ''
            }
        ]);
        hashes = hashProvider.getHashes();
        assert.equal(hashes.length, 1, 'No hashes found');
        assert.equal(hashes[0].hashes.length, 1, 'Not enough hashes found');
        assert.equal(hashes[0].hashes[0].line, 8, 'Wrong start line');
        assert.equal(hashes[0].hashes[0].endLine, 8, 'Wrong end line');
        assert.equal(hashes[0].hashes[0].executionCount, 1, 'Wrong execution count');
    });

    test('Restart kernel', async () => {
        const file = '#%%\r\nprint("foo")\r\n#%%\r\nprint("bar")';
        const code = '#%%\r\nprint("bar")';
        // Create our document
        documentManager.addDocument(file, 'foo.py');

        // Add this code
        await sendCode(code, 2);

        // We should have a single hash
        let hashes = hashProvider.getHashes();
        assert.equal(hashes.length, 1, 'No hashes found');
        assert.equal(hashes[0].hashes.length, 1, 'Not enough hashes found');
        assert.equal(hashes[0].hashes[0].line, 4, 'Wrong start line');
        assert.equal(hashes[0].hashes[0].endLine, 4, 'Wrong end line');
        assert.equal(hashes[0].hashes[0].executionCount, 1, 'Wrong execution count');

        // Restart the kernel
        hashProvider.onMessage(InteractiveWindowMessages.AddedSysInfo, { type: SysInfoReason.Restart });

        hashes = hashProvider.getHashes();
        assert.equal(hashes.length, 0, 'Restart should have cleared');
    });

    test('More than one cell in range', async () => {
        const file = '#%%\r\nprint("foo")\r\n#%%\r\nprint("bar")';
        // Create our document
        documentManager.addDocument(file, 'foo.py');

        // Add this code
        await sendCode(file, 0);

        // We should have a single hash
        const hashes = hashProvider.getHashes();
        assert.equal(hashes.length, 1, 'No hashes found');
        assert.equal(hashes[0].hashes.length, 1, 'Not enough hashes found');
        assert.equal(hashes[0].hashes[0].line, 2, 'Wrong start line');
        assert.equal(hashes[0].hashes[0].endLine, 4, 'Wrong end line');
        assert.equal(hashes[0].hashes[0].executionCount, 1, 'Wrong execution count');
    });
});<|MERGE_RESOLUTION|>--- conflicted
+++ resolved
@@ -48,10 +48,6 @@
         debugService.setup(d => d.activeDebugSession).returns(() => undefined);
         fileSystem.setup(d => d.arePathsSame(TypeMoq.It.isAnyString(), TypeMoq.It.isAnyString())).returns(() => true);
         documentManager = new MockDocumentManager();
-<<<<<<< HEAD
-        hashProvider = new CellHashProvider(documentManager, configurationService.object, debugService.object, fileSystem.object, [hashListener]);
-        hashLogger = new CellHashLogger(hashProvider);
-=======
         hashProvider = new CellHashProvider(
             documentManager,
             configurationService.object,
@@ -59,7 +55,7 @@
             fileSystem.object,
             [hashListener]
         );
->>>>>>> d084c470
+        hashLogger = new CellHashLogger(hashProvider);
     });
 
     function addSingleChange(file: string, range: Range, newText: string) {
