--- conflicted
+++ resolved
@@ -9,11 +9,8 @@
 import { LiveKernelModel } from '../../client/datascience/jupyter/kernels/types';
 import {
     ICell,
-<<<<<<< HEAD
     ICellHashProvider,
     IGatherProvider,
-=======
->>>>>>> d084c470
     IJupyterKernelSpec,
     INotebook,
     INotebookCompletion,
@@ -26,8 +23,6 @@
 import { noop } from '../core';
 
 export class MockJupyterNotebook implements INotebook {
-<<<<<<< HEAD
-=======
     public onKernelChanged: Event<IJupyterKernelSpec | LiveKernelModel> = new EventEmitter<
         IJupyterKernelSpec | LiveKernelModel
     >().event;
@@ -36,7 +31,6 @@
         noop();
     }
 
->>>>>>> d084c470
     public get server(): INotebookServer {
         return this.owner;
     }
@@ -45,7 +39,6 @@
         return Uri.parse(Identifiers.InteractiveWindowIdentity);
     }
 
-<<<<<<< HEAD
     public get onSessionStatusChanged(): Event<ServerStatus> {
         if (!this.onStatusChangedEvent) {
             this.onStatusChangedEvent = new EventEmitter<ServerStatus>();
@@ -56,20 +49,15 @@
     public get status(): ServerStatus {
         return ServerStatus.Idle;
     }
-    public onKernelChanged: Event<IJupyterKernelSpec | LiveKernelModel> = new EventEmitter<IJupyterKernelSpec | LiveKernelModel>().event;
-    private onStatusChangedEvent: EventEmitter<ServerStatus> | undefined;
-    constructor(private owner: INotebookServer) {
-        noop();
-    }
     public getGatherProvider(): IGatherProvider | undefined {
         throw new Error('Method not implemented.');
     }
     public getCellHashProvider(): ICellHashProvider | undefined {
         throw new Error('Method not implemented.');
-=======
+    }
+
     public get resource(): Resource {
         return Uri.file('foo.py');
->>>>>>> d084c470
     }
 
     public clear(_id: string): void {
