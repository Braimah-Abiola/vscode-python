// Copyright (c) Microsoft Corporation. All rights reserved.
// Licensed under the MIT License.
'use strict';

import * as assert from 'assert';
import * as TypeMoq from 'typemoq';
import { IApplicationShell, ICommandManager } from '../../../client/common/application/types';
<<<<<<< HEAD
import { IConfigurationService, IDataScienceSettings, IDisposableRegistry, IPythonSettings } from '../../../client/common/types';
import { GatherProvider } from '../../../client/datascience/gather/gather';
=======
import {
    IConfigurationService,
    IDataScienceSettings,
    IDisposableRegistry,
    IPythonSettings
} from '../../../client/common/types';
import { GatherExecution } from '../../../client/datascience/gather/gather';
>>>>>>> d084c470
import { GatherLogger } from '../../../client/datascience/gather/gatherLogger';
import { ICell as IVscCell } from '../../../client/datascience/types';

// tslint:disable-next-line: max-func-body-length
suite('DataScience code gathering unit tests', () => {
    const codeCells: IVscCell[] = [
        {
            id: '72ce5eda-e03a-454b-bfdf-7d53c4bfa91f',
            file: '2DB9B899-6519-4E1B-88B0-FA728A274115',
            line: 0,
            state: 2,
            data: {
                source: `from bokeh.plotting import show, figure, output_notebook\noutput_notebook()`,
                cell_type: 'code',
                outputs: [],
                metadata: {},
                execution_count: 1
            }
        },
        {
            id: '7243c0aa-cf06-4b2f-b557-2d1dcedda943',
            file: '2DB9B899-6519-4E1B-88B0-FA728A274115',
            line: 0,
            state: 2,
            data: {
                source: `x = [1,2,3,4,5]\ny = [21,9,15,17,4]\nprint('This is some irrelevant code')`,
                cell_type: 'code',
                outputs: [],
                metadata: {},
                execution_count: 2
            }
        },
        {
            id: 'c510bfd2-5ab5-4879-b877-8d993983c822',
            file: '2DB9B899-6519-4E1B-88B0-FA728A274115',
            line: 0,
            state: 2,
            data: {
                source: `p=figure(title='demo',x_axis_label='x',y_axis_label='y')`,
                cell_type: 'code',
                outputs: [],
                metadata: {},
                execution_count: 3
            }
        },
        {
            id: '4e227548-1337-4894-991a-8f9a92523897',
            file: '2DB9B899-6519-4E1B-88B0-FA728A274115',
            line: 0,
            state: 2,
            data: {
                source: 'p.line(x,y,line_width=2)',
                cell_type: 'code',
                outputs: [],
                metadata: {},
                execution_count: 4
            }
        },
        {
            id: '5912d201-dca5-4e5b-ab8a-7ce383e86bbb',
            file: '2DB9B899-6519-4E1B-88B0-FA728A274115',
            line: 0,
            state: 2,
            data: {
                source: 'show(p)',
                cell_type: 'code',
                outputs: [],
                metadata: {},
                execution_count: 5
            }
        }
    ];

    const appShell = TypeMoq.Mock.ofType<IApplicationShell>();
    const commandManager = TypeMoq.Mock.ofType<ICommandManager>();
    const disposableRegistry = TypeMoq.Mock.ofType<IDisposableRegistry>();
    const configurationService = TypeMoq.Mock.ofType<IConfigurationService>();
    const pythonSettings = TypeMoq.Mock.ofType<IPythonSettings>();
    const dataScienceSettings = TypeMoq.Mock.ofType<IDataScienceSettings>();
    const gatherRules = [
        {
            objectName: 'df',
            functionName: 'head',
            doesNotModify: ['OBJECT']
        },
        {
            objectName: 'df',
            functionName: 'tail',
            doesNotModify: ['OBJECT']
        },
        {
            objectName: 'df',
            functionName: 'describe',
            doesNotModify: ['OBJECT']
        },
        {
            functionName: 'print',
            doesNotModify: ['ARGUMENTS']
        },
        {
            functionName: 'KMeans',
            doesNotModify: ['ARGUMENTS']
        },
        {
            functionName: 'scatter',
            doesNotModify: ['ARGUMENTS']
        },
        {
            functionName: 'fit',
            doesNotModify: ['ARGUMENTS']
        },
        {
            functionName: 'sum',
            doesNotModify: ['ARGUMENTS']
        },
        {
            functionName: 'len',
            doesNotModify: ['ARGUMENTS']
        }
    ];

    dataScienceSettings.setup(d => d.gatherRules).returns(() => gatherRules);
    dataScienceSettings.setup(d => d.enabled).returns(() => true);
    dataScienceSettings.setup(d => d.defaultCellMarker).returns(() => '# %%');
    pythonSettings.setup(p => p.datascience).returns(() => dataScienceSettings.object);
    configurationService.setup(c => c.getSettings(TypeMoq.It.isAny())).returns(() => pythonSettings.object);
<<<<<<< HEAD
    appShell.setup(a => a.showInformationMessage(TypeMoq.It.isAny(), TypeMoq.It.isAny())).returns(() => Promise.resolve(''));
    const gatherProvider = new GatherProvider(configurationService.object, appShell.object, disposableRegistry.object, commandManager.object);
    const gatherLogger = new GatherLogger(gatherProvider, configurationService.object);
=======
    appShell
        .setup(a => a.showInformationMessage(TypeMoq.It.isAny(), TypeMoq.It.isAny()))
        .returns(() => Promise.resolve(''));
    const gatherExecution = new GatherExecution(
        configurationService.object,
        appShell.object,
        disposableRegistry.object,
        commandManager.object
    );
    const gatherLogger = new GatherLogger(gatherExecution, configurationService.object);
>>>>>>> d084c470

    test('Logs a cell execution', async () => {
        let count = 0;
        for (const c of codeCells) {
            await gatherLogger.postExecute(c, false);
            count += 1;
            assert.equal(gatherProvider.executionSlicer.executionLog.length, count);
        }
    });

    test('Gathers program slices for a cell', async () => {
        const defaultCellMarker = '# %%';
        const cell: IVscCell = codeCells[codeCells.length - 1];
        const program = gatherProvider.gatherCode(cell);
        const expectedProgram = `# This file contains only the code required to produce the results of the gathered cell.\n${defaultCellMarker}\nfrom bokeh.plotting import show, figure, output_notebook\n\n${defaultCellMarker}\nx = [1,2,3,4,5]\ny = [21,9,15,17,4]\n\n${defaultCellMarker}\np=figure(title='demo',x_axis_label='x',y_axis_label='y')\n\n${defaultCellMarker}\np.line(x,y,line_width=2)\n\n${defaultCellMarker}\nshow(p)\n`;
        assert.equal(program.trim(), expectedProgram.trim());
    });
});<|MERGE_RESOLUTION|>--- conflicted
+++ resolved
@@ -5,18 +5,13 @@
 import * as assert from 'assert';
 import * as TypeMoq from 'typemoq';
 import { IApplicationShell, ICommandManager } from '../../../client/common/application/types';
-<<<<<<< HEAD
-import { IConfigurationService, IDataScienceSettings, IDisposableRegistry, IPythonSettings } from '../../../client/common/types';
-import { GatherProvider } from '../../../client/datascience/gather/gather';
-=======
 import {
     IConfigurationService,
     IDataScienceSettings,
     IDisposableRegistry,
     IPythonSettings
 } from '../../../client/common/types';
-import { GatherExecution } from '../../../client/datascience/gather/gather';
->>>>>>> d084c470
+import { GatherProvider } from '../../../client/datascience/gather/gather';
 import { GatherLogger } from '../../../client/datascience/gather/gatherLogger';
 import { ICell as IVscCell } from '../../../client/datascience/types';
 
@@ -143,22 +138,16 @@
     dataScienceSettings.setup(d => d.defaultCellMarker).returns(() => '# %%');
     pythonSettings.setup(p => p.datascience).returns(() => dataScienceSettings.object);
     configurationService.setup(c => c.getSettings(TypeMoq.It.isAny())).returns(() => pythonSettings.object);
-<<<<<<< HEAD
-    appShell.setup(a => a.showInformationMessage(TypeMoq.It.isAny(), TypeMoq.It.isAny())).returns(() => Promise.resolve(''));
-    const gatherProvider = new GatherProvider(configurationService.object, appShell.object, disposableRegistry.object, commandManager.object);
-    const gatherLogger = new GatherLogger(gatherProvider, configurationService.object);
-=======
     appShell
         .setup(a => a.showInformationMessage(TypeMoq.It.isAny(), TypeMoq.It.isAny()))
         .returns(() => Promise.resolve(''));
-    const gatherExecution = new GatherExecution(
+    const gatherProvider = new GatherProvider(
         configurationService.object,
         appShell.object,
         disposableRegistry.object,
         commandManager.object
     );
-    const gatherLogger = new GatherLogger(gatherExecution, configurationService.object);
->>>>>>> d084c470
+    const gatherLogger = new GatherLogger(gatherProvider, configurationService.object);
 
     test('Logs a cell execution', async () => {
         let count = 0;
